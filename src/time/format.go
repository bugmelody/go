--- conflicted
+++ resolved
@@ -462,18 +462,15 @@
 
 // String returns the time formatted using the format string
 //	"2006-01-02 15:04:05.999999999 -0700 MST"
+// UTC-7 MST 山地标准时区
 //
 // If the time has a monotonic clock reading, the returned string
 // includes a final field "m=±<value>", where value is the monotonic
 // clock reading formatted as a decimal number of seconds.
 //
-<<<<<<< HEAD
-// UTC-7 MST 山地标准时区
-=======
 // The returned string is meant for debugging; for a stable serialized
 // representation, use t.MarshalText, t.MarshalBinary, or t.Format
 // with an explicit format string.
->>>>>>> a5179bd0
 func (t Time) String() string {
 	s := t.Format("2006-01-02 15:04:05.999999999 -0700 MST")
 
