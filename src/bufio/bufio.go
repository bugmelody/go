// Copyright 2009 The Go Authors. All rights reserved.
// Use of this source code is governed by a BSD-style
// license that can be found in the LICENSE file.
// [[[5-over]]] 2017-6-8 13:39:29

// Package bufio implements buffered I/O.  It wraps an io.Reader or io.Writer
// object, creating another object (Reader or Writer) that also implements
// the interface but provides buffering and some help for textual I/O.
package bufio

import (
	"bytes"
	"errors"
	"io"
	"unicode/utf8"
)

/**
defaultBufSize: 默认的缓冲size
参考下面三个函数
func NewReader(rd io.Reader) *Reader {
func NewWriter(w io.Writer) *Writer {
func NewWriterSize(w io.Writer, size int) *Writer {
 */
const (
	defaultBufSize = 4096
)

/**
ErrBufferFull: buffer 已经满了,没法向 buffer 中添加更多数据
 */

var (
	ErrInvalidUnreadByte = errors.New("bufio: invalid use of UnreadByte")
	ErrInvalidUnreadRune = errors.New("bufio: invalid use of UnreadRune")
	ErrBufferFull        = errors.New("bufio: buffer full")
	ErrNegativeCount     = errors.New("bufio: negative count")
)

// Buffered input.

// Reader implements buffering for an io.Reader object.
//
//                         rd
//                         ↓
// buf0.......r............w
//            →---缓冲数据--←
//     →-已读-←
//
// rd是数据的来源
// lastByte: 最后读取的那个字节
// lastRuneSize: 最后读取的那个rune有多少字节
// rd的数据读,对应写到buf[w]的位置
// buf[r:w]之间的数据属于是缓冲下来的数据
// buf[0:r]之间的数据属于是缓冲中已经被读取的数据
type Reader struct {
	buf          []byte
	rd           io.Reader // reader provided by the client
	r, w         int       // buf read and write positions
	err          error
	lastByte     int
	lastRuneSize int
}

// Reader.buf分配最小的size
const minReadBufferSize = 16
// 最大连续读取多少次空数据之后报告 io.ErrNoProgress
const maxConsecutiveEmptyReads = 100

// NewReaderSize returns a new Reader whose buffer has at least the specified
// size. If the argument io.Reader is already a Reader with large enough
// size, it returns the underlying Reader.
//
// 上文的Reader指bufio.Reader
func NewReaderSize(rd io.Reader, size int) *Reader {
	// Is it already a Reader?
	// 如果rd已经是一个*bufio.Reader
	b, ok := rd.(*Reader)
	if ok && len(b.buf) >= size {
		// 如果参数 rd 已经是*bufio.Reader, 并且 len(b.buf) 至少有 size 的长度, 直接返回 b
		// 注意,这里是返回的 b, 而不是 rd, b 通过 type assertion 操作后是 bufio.Reader 类型
		// 返回的b类型为*bufio.Reader
		return b
	}
	if size < minReadBufferSize {
		// 修正size
		size = minReadBufferSize
	}
	r := new(Reader)
	r.reset(make([]byte, size), rd)
	return r
}

// NewReader returns a new Reader whose buffer has the default size.
func NewReader(rd io.Reader) *Reader {
	return NewReaderSize(rd, defaultBufSize)
}

// Reset discards any buffered data, resets all state, and switches
// the buffered reader to read from r.
//
// Reset并没有分配新的缓冲内存,仍然使用原来的缓冲
// Reset之后,仍然使用原来的b.buf作为缓冲,但是读取源变为r
func (b *Reader) Reset(r io.Reader) {
	b.reset(b.buf, r)
}

func (b *Reader) reset(buf []byte, r io.Reader) {
	*b = Reader{
		buf:          buf,
		rd:           r,
		lastByte:     -1,
		lastRuneSize: -1,
	}
}

var errNegativeRead = errors.New("bufio: reader returned negative count from Read")

// fill reads a new chunk into the buffer.
// fill 过程中会调用 b.rd.Read 将 b.rd 中的数据读入一块到 b.buf
// 如果 fill 过程出错,会将 error 设置到 b.err
// 如果要获取 fill 过程中的错误,可以调用 'func (b *Reader) readErr() error {'
func (b *Reader) fill() {
	// Slide existing data to beginning.
	if b.r > 0 {
		// r之前的数据已经被读取过了,那段空间已经没有用了
		// b.r > 0, 说明 b.r 之前有未利用的空间. 进行滑动, 将现有数据滑动到 b.buf 的最开始处

		// 数据向左滑动r的距离
		copy(b.buf, b.buf[b.r:b.w])
		// b.w也需要向左滑动r的距离
		b.w -= b.r
		// b.r也需要向左滑动r的距离,b.r - r = 0
		b.r = 0
	}
	// slide 完毕

	if b.w >= len(b.buf) {
		// buffer空间已经满了,没办法再通过fill利用
		panic("bufio: tried to fill full buffer")
	}

	// Read new data: try a limited number of times.
	// 最大连续读取maxConsecutiveEmptyReads次空数据之后报告io.ErrNoProgress
	for i := maxConsecutiveEmptyReads; i > 0; i-- {
		// 将b.rd数据源中的数据读入b.buf中的b.w位置处
		n, err := b.rd.Read(b.buf[b.w:])
		if n < 0 {
			panic(errNegativeRead)
		}
		// 更新 buf write position
		b.w += n
		if err != nil {
			// b.rd.Read 出错
			b.err = err
			return
		}
		if n > 0 {
			// 在 for 循环中,只要有1轮确实成功读取到数据,就返回
			return
		}
	}

	// 上面 for 循环中如果正常读取,会 return; 否则,到了这里,说明读取异常,多次循环读取后仍然无进度
	b.err = io.ErrNoProgress
}

// readErr 返回上次 b.rd.Read 读取时发生的错误(同时会清理 b.err)
func (b *Reader) readErr() error {
	err := b.err
	b.err = nil
	return err
}

// Peek returns the next n bytes without advancing the reader. The bytes stop
// being valid at the next read call. If Peek returns fewer than n bytes, it
// also returns an error explaining why the read is short. The error is
// ErrBufferFull if n is larger than b's buffer size.
//
// 上文中的The bytes指返回的 []byte
func (b *Reader) Peek(n int) ([]byte, error) {
	if n < 0 {
		return nil, ErrNegativeCount
	}

	// b.w-b.r 代表当前在没有fill的情况下可以从b.buf中读到多少数据. 也就是当前实际被缓冲了多少字节.
	// b.w-b.r < len(b.buf): buffer is not full, 还能继续从b.rd读取数据放入buffer.
	// b.err == nil 代表上轮 b.rd.Read 读取操作没有错误.
	for b.w-b.r < n && b.w-b.r < len(b.buf) && b.err == nil {
		// b.fill() 内部会调用 b.rd.Read 进行读取操作
		b.fill() // b.w-b.r < len(b.buf) => buffer is not full
	}

	// n是函数参数,代表要peek多少字节
	if n > len(b.buf) {
		// qc: The error is ErrBufferFull if n is larger than b's buffer size
		return b.buf[b.r:b.w], ErrBufferFull
	}

	// 现在, 0 <= n <= len(b.buf)
	// 0 <= n <= len(b.buf)
	// err 是函数最后将要返回的 error, zero value 是 nil
	var err error
	// avail: 代表当前可以从 b.buf 中读到的数据长度.
	if avail := b.w - b.r; avail < n {
		// not enough data in buffer

		// avail < n : 说明 buffer 中的数据不足 n.
		// 根据函数定义: The error is ErrBufferFull if n is larger than b's buffer size

		// 修正n为:buffer中实际有多少数据可供读取
		n = avail
		err = b.readErr()
		if err == nil {
			// The error is ErrBufferFull if n is larger than b's buffer size
			// 没有错误,但是根据函数定义, 修正为有错.
			// ErrBufferFull 的优先级比 b.readErr() 的优先级低
			err = ErrBufferFull
		}
	}
	// 注意在整个函数中没有更新过b.r和b.w
	return b.buf[b.r : b.r+n], err
}

// Discard skips the next n bytes, returning the number of bytes discarded.
//
// If Discard skips fewer than n bytes, it also returns an error.
// If 0 <= n <= b.Buffered(), Discard is guaranteed to succeed without
// reading from the underlying io.Reader.
//
// 如果0 <= n <= b.Buffered(),Discard只会丢弃已缓冲的数据
// 如果n > b.Buffered(), 会循环丢弃缓冲的数据和数据源的数据,直到出错或者已经丢弃够了了n个字节.
//
// --------------------------------------------------
// b.Buffered() 说明: Buffered returns the number of bytes that can be read from the current buffer.
// func (b *Reader) Buffered() int { return b.w - b.r }
// --------------------------------------------------
func (b *Reader) Discard(n int) (discarded int, err error) {
	if n < 0 {
		return 0, ErrNegativeCount
	}
	if n == 0 {
		return
	}
	// remain 代表 : 还剩多少字节需要丢弃, 初始等于 n, 下面的每轮循环中会进行减小
	remain := n
	for {
		skip := b.Buffered()
		if skip == 0 {
			// if skip == 0 表示 没有数据可以从 b.buf 中读取了
			// 这时候需要调用 b.fill() 将 b.rd 的数据读入 b.buf
			b.fill()
			// 填充后,重新调用 b.Buffered() 得到当前可以从缓冲(b.buf)中读取多少字节
			skip = b.Buffered()
		}
		// 现在, skip 代表了本轮循环中当前可以从buffer中读取字节数
		if skip > remain {
			// 当前可以从buffer中读取字节数 > 还剩多少字节需要丢弃
			// 说明当前循环可以完成本函数期望的操作
			// 修正可以读取的字节数
			skip = remain
		}
		// 现在,skip 代表了实际应该 discard 的字节数
		// 增加 b.r 位移,也就是实际进行skip操作
		b.r += skip
		// 更新 还剩多少字节需要丢弃
		remain -= skip
		if remain == 0 {
			// 如果没有字节需要再丢弃了, 说明函数成功, 返回 n 和 err=nil
			return n, nil
		}
		if b.err != nil {
			// 说明在 fill 过程中出现了错误
			// n - remain : 代表已丢弃的字节数, b.readErr() 会返回 fill 过程中的错误
			return n - remain, b.readErr()
		}
	}
}

// Read reads data into p.
// It returns the number of bytes read into p.
// The bytes are taken from at most one Read on the underlying Reader,
// hence n may be less than len(p).
// At EOF, the count will be zero and err will be io.EOF.
//
// 读出来的数据可能来自于buffer,也可能来自underlying Reader.
// Read 会将数据读入 p. 它会返回读入p的字节数.
// 读入的bytes最多从underlying Reader进行一次拿取 (b.rd.Read(p)), 因此 n 可能会小于 len(p)
func (b *Reader) Read(p []byte) (n int, err error) {
	// n 是函数命名返回值,代表实际读取了多少字节. 这里先假设为 p 的长度
	n = len(p)
	if n == 0 {
		// 也就是说len(p) == 0
		// b.readErr() 会返回上次 b.rd.Read 读取时发生的错误, 也就是说,上次 b.rd.Read(p) 的错误可能这次才返回
		return 0, b.readErr()
	}

	// 如果 if b.r == b.w, empty buffer, 说明 buffer 没有数据了, 需要从 b.rd 中读数据到 buffer.
	if b.r == b.w {
		// buffer是空的
		if b.err != nil {
			// 上轮 b.rd.Read 读取时有错误发生, 返回上轮b.rd.Read读取错误
			return 0, b.readErr()
		}

		// 现在, 上轮读取没有错误发生
		if len(p) >= len(b.buf) {
			// Large read, empty buffer.
			// Read directly into p to avoid copy.

			// 需要要读取的数据长度大于buffer的长度,buffer是空的(b.r == b.w),
			// 直接从 b.rd 读入 p,避免 buffer 中转过程的拷贝

			// 直接读入p, 不经过 b.buf
			n, b.err = b.rd.Read(p)
			if n < 0 {
				panic(errNegativeRead)
			}
			if n > 0 {
				// 读到了数据
				// 记录最后读取到的那个字节
				b.lastByte = int(p[n-1])
				// 上一个操作不是ReadRune
				b.lastRuneSize = -1
			}
			// 返回读取到多少字节和读取过程中可能发生的错误
			return n, b.readErr()
		}
		// One read.
		// Do not use b.fill, which will loop.
		// 注意这里仍然在 if b.r == b.w { 条件的控制下
		b.r = 0
		b.w = 0
		n, b.err = b.rd.Read(b.buf)
		if n < 0 {
			panic(errNegativeRead)
		}
		if n == 0 {
			return 0, b.readErr()
		}
		b.w += n
	}

	// 到这里,说明buffer中有数据,需要从buffer copy数据到目标p.
	
	// copy as much as we can
	// copy buffer 数据到目标 p.
	n = copy(p, b.buf[b.r:b.w])
	// b.r += copy字节数
	b.r += n
	// 记录最后读取到的那个字节
	b.lastByte = int(b.buf[b.r-1])
	// 上一个操作不是ReadRune
	b.lastRuneSize = -1
	return n, nil
}

// ReadByte reads and returns a single byte.
// If no byte is available, returns an error.
//
// 上文中的 If no byte is available (buffer和底层数据源都没有数据了)
// 如果 b.r == b.w 的时候, ReadByte内部会调用 b.fill()
func (b *Reader) ReadByte() (byte, error) {
	b.lastRuneSize = -1
	// b.r == b.w ,说明 buffer empty(buffer 没有数据了),需要 fill
	for b.r == b.w {
		if b.err != nil {
			// 上一个read操作有错误
			return 0, b.readErr()
		}
		// 现在, 上一个read操作没有错误
		b.fill() // buffer is empty
	}
	// 现在, b.buf 已经被填充了数据,直接读取 buffer 中第一个字节即可.
	c := b.buf[b.r]
	b.r++
	// 记录最后读取的字节
	b.lastByte = int(c)
	return c, nil
}

// UnreadByte unreads the last byte. Only the most recently read byte can be unread.
//
// 注意: Unread the last byte from any read operation. 这个不需要上一个操作是 ReadByte(),
// 只需是任意一个 read 操作即可.
func (b *Reader) UnreadByte() error {
	if b.lastByte < 0 || b.r == 0 && b.w > 0 {
		// b.lastByte < 0: 说明上一个操作不是 read 相关操作
		// b.r == 0 && b.w > 0 : 此时无法回退,无法进行 unread
		return ErrInvalidUnreadByte
	}
	// b.r > 0 || b.w == 0
	if b.r > 0 {
		// 有回退余地,进行回退
		b.r--
	} else {
		// 没有回退余地
		// b.r == 0 && b.w == 0
		b.w = 1
		// b.w = 1 ?????
	}
	b.buf[b.r] = byte(b.lastByte)
	b.lastByte = -1
	b.lastRuneSize = -1
	return nil
}

// ReadRune reads a single UTF-8 encoded Unicode character and returns the
// rune and its size in bytes. If the encoded rune is invalid, it consumes one byte
// and returns unicode.ReplacementChar (U+FFFD) with a size of 1.
//
// $ go doc io.RuneReader
func (b *Reader) ReadRune() (r rune, size int, err error) {
	// b.r <-> b.w 之间代表 b.buf 中可读的数据
	// b.r+utf8.UTFMax > b.w : 意思是说当前 b.buf 中的可读数据可能放不下一个 UTF8 字符
	// !utf8.FullRune(b.buf[b.r:b.w]): b.buf[b.r:b.w] 不是以一个完整的utf8编码的字符开头.
	// b.err == nil 之前没有读取错误.
	// b.w-b.r < len(b.buf): buffer is not full, buffer 未满, 还可以进行填充.
	for b.r+utf8.UTFMax > b.w && !utf8.FullRune(b.buf[b.r:b.w]) && b.err == nil && b.w-b.r < len(b.buf) {
		// 注意: b.fill()是以字节的概念进行填充的,
		// 因此fill()后, r.....w  , w可能不是以一个完整的rune结尾
		b.fill() // b.w-b.r < len(buf) => buffer is not full
	}
	b.lastRuneSize = -1
	if b.r == b.w {
		// fill 之后 buffer 仍然是 empty
		return 0, 0, b.readErr()
	}
	// 下面开始读取 buffer 中的第一个字符
	// 初始假设是单字节字符情况,因此可以进行 rune(xxx) 转换
	r, size = rune(b.buf[b.r]), 1
	if r >= utf8.RuneSelf {
		// 如果是多字节字符,修正 r 和 size
		r, size = utf8.DecodeRune(b.buf[b.r:b.w])
	}
	b.r += size
	b.lastByte = int(b.buf[b.r-1])
	b.lastRuneSize = size
	return r, size, nil
}

// UnreadRune unreads the last rune. If the most recent read operation on
// the buffer was not a ReadRune, UnreadRune returns an error.  (In this
// regard it is stricter than UnreadByte, which will unread the last byte
// from any read operation.)
//
// 上一个操作必须是 ReadRune()
func (b *Reader) UnreadRune() error {
	if b.lastRuneSize < 0 || b.r < b.lastRuneSize {
		// b.lastRuneSize < 0: 上一个操作不是 ReadRune
		// b.r < b.lastRuneSize:  buf [012r], b.lastRuneSize 居然大于 b.r
		return ErrInvalidUnreadRune
	}
	b.r -= b.lastRuneSize
	b.lastByte = -1
	b.lastRuneSize = -1
	return nil
}

// Buffered returns the number of bytes that can be read from the current buffer.
//
// 已缓冲多少字节
func (b *Reader) Buffered() int { return b.w - b.r }

// ReadSlice reads until the first occurrence of delim in the input,
// returning a slice pointing at the bytes in the buffer.
// The bytes stop being valid at the next read.
// If ReadSlice encounters an error before finding a delimiter,
// it returns all the data in the buffer and the error itself (often io.EOF).
// ReadSlice fails with error ErrBufferFull if the buffer fills without a delim.
// Because the data returned from ReadSlice will be overwritten
// by the next I/O operation, most clients should use
// ReadBytes or ReadString instead.
// ReadSlice returns err != nil if and only if line does not end in delim.
//
// 返回的line,pointing at the bytes in the buffer(注意,是 in the buffer)
// 返回的 line []byte 直到下一次 read 之前都是有效的
func (b *Reader) ReadSlice(delim byte) (line []byte, err error) {
	for {
		// Search buffer.
		// 在当前的buffer中搜索delim
		if i := bytes.IndexByte(b.buf[b.r:b.w], delim); i >= 0 {
			// 如果在当前的buffer中搜索到了delim
			// 返回的 line 末尾包含 delim
			line = b.buf[b.r : b.r+i+1]
			// 下次的读取从 delim 后的字节开始
			b.r += i + 1
			break
		}
		// 到了这里,说明在当前的buffer中没有搜索到delim

		// Pending error?
		if b.err != nil {
			// 如果之前的读取操作有错误

			// 根据文档: If ReadSlice encounters an error before finding a delimiter, it
			// returns all the data in the buffer and the error itself (often io.EOF).
			
			line = b.buf[b.r:b.w]
			b.r = b.w
			err = b.readErr()
			break
		}

		// Buffer full?
		if b.Buffered() >= len(b.buf) {
			// 根据文档: ReadSlice fails with error ErrBufferFull if
			// the buffer fills without a delim.
			b.r = b.w
			line = b.buf
			err = ErrBufferFull
			break
		}

		b.fill() // buffer is not full
		// 多次 fill 之后,可能会造成 buffer 中有效 buffer 不断增
		// 长, b.Buffered() >= len(b.buf),因此上面有个条件专门检查这种情况
	}

	// 参考前面的三个break.
	// 到了这里,要么找到了 delim, 要么由于 buffer 满了跳出循环, 要么出现读取错误

	// Handle last byte, if any.
	if i := len(line) - 1; i >= 0 {
		// 记录lastByte
		b.lastByte = int(line[i])
		// 上一个操作不是ReadRune
		b.lastRuneSize = -1
	}

	// 注意: 根据函数文档: returning a slice pointing at the bytes in the buffer
	// 现在,line都是指向buffer中的slice
	return
}

// ReadLine is a low-level line-reading primitive. Most callers should use
// ReadBytes('\n') or ReadString('\n') instead or use a Scanner.
//
// ReadLine tries to return a single line, not including the end-of-line bytes.
// If the line was too long for the buffer then isPrefix is set and the
// beginning of the line is returned. The rest of the line will be returned
// from future calls. isPrefix will be false when returning the last fragment
// of the line. The returned buffer is only valid until the next call to
// ReadLine. ReadLine either returns a non-nil line or it returns an error,
// never both.
//
// The text returned from ReadLine does not include the line end ("\r\n" or "\n").
// No indication or error is given if the input ends without a final line end.
// Calling UnreadByte after ReadLine will always unread the last byte read
// (possibly a character belonging to the line end) even if that byte is not
// part of the line returned by ReadLine.
//
// 注:
// ReadLine tries to return a single line, not including the
// end-of-line bytes.(也就是不含行结束符号,比如 "\r\n" or "\n")
//
// 由于ReadLine返回值去除了line end,因此整个源文本是否以line end结
// 束,是无法从ReadLine返回值得知的
//
// 一行可能需要调用多次,前几次返回isPrefix为true,最后一次返回isPrefix为false
//
// 注意,返回的line是buffer中的一段
func (b *Reader) ReadLine() (line []byte, isPrefix bool, err error) {
	// 读到 \n 的位置, 根据 ReadSlice 的文档, 如果返回的 err!=nil, 则意味着 line 不是以 delim 结束
	line, err = b.ReadSlice('\n')
	if err == ErrBufferFull {
		// 根据ReadSlice的文档: ReadSlice fails with error ErrBufferFull if the buffer fills without a delim.
		// 如果是由于ReadSlice过程中buffer满了造成的错误,说明此时没有遇到 '\n'
		// 但也可能是刚到 '\r', 马上到 '\n' 之前, buffer 就满了
		
		
		// Handle the case where "\r\n" straddles the buffer.
		// straddle ['stræd(ə)l] vi. 跨坐；两腿叉开坐 vt. 叉开(腿)；骑，跨；跨立于；跨越 n. 跨坐
		if len(line) > 0 && line[len(line)-1] == '\r' {
			// line 的长度大于 0 && line 的最后一个字符是 '\r'

			// 如果刚到'\r',可能下一个字符是'\n',也可能不是
			// Put the '\r' back on buf and drop it from line.
			// Let the next call to ReadLine check for "\r\n".
			if b.r == 0 {
				// should be unreachable
				// 尝试 rewind 越过 buffer 的起始处
				panic("bufio: tried to rewind past start of buffer")
			}
			// 递减一个位置,将\r放回buf, 让下一次ReadLine调用检查\n
			b.r--
			// 修改 line ,去掉最后的 '\r' 这个字节
			line = line[:len(line)-1]
		}
		// true表示返回的是行前缀,不是完整行
		return line, true, nil
	}

	// 现在,b.ReadSlice的返回的err肯定不是ErrBufferFull

	if len(line) == 0 {
		// 如果之前的 b.ReadSlice('\n') 没有读取到任何数据
		
		if err != nil {
			// 根据 ReadSlice 的文档, 如果返回的 err!=nil, 则意味着 line 不是以 delim 结束

			// 根据 ReadLine 文档: ReadLine either returns a non-nil line or it returns an error, never both.
			// 也就是 line 和 err 只能有一个是 nil
			line = nil
		}
		// 如果err!=nil,此时返回 (nil, false, non-nil)
		// 如果err==nil,此时返回 ([]byte, false, nil)
		return
	}

	// 到这里, 说明b.ReadSlice('\n')读取到了数据,len(line)!=0
	// 根据本函数文档: ReadLine either returns a non-nil line or it returns an error, never both.
	err = nil

	if line[len(line)-1] == '\n' {
		// 如果 line 最后一个字节是 '\n',需要丢弃一个字符
		drop := 1
		if len(line) > 1 && line[len(line)-2] == '\r' {
			//如果 line 倒数第二个字节是 '\r', 需要再丢弃一个字符
			drop = 2
		}
		// 丢弃line 结尾可能的 '\n' 或 '\r\n'
		line = line[:len(line)-drop]
	}
	return
}

// ReadBytes reads until the first occurrence of delim in the input,
// returning a slice containing the data up to and including the delimiter.
// If ReadBytes encounters an error before finding a delimiter,
// it returns the data read before the error and the error itself (often io.EOF).
// ReadBytes returns err != nil if and only if the returned data does not end in
// delim.
// For simple uses, a Scanner may be more convenient.
//
// ReadBytes将返回的数据没有以delim结束视为错误
// Scanner比ReadBytes更方便(当然性能也更差).
func (b *Reader) ReadBytes(delim byte) ([]byte, error) {
	// Use ReadSlice to look for array,
	// accumulating full buffers.

	// frag: fragment的缩写
	// 一个frag代表下方for循环中b.ReadSlice(delim)返回的byte slice
	var frag []byte
	// frag通过copy到临时buf后append到full
	var full [][]byte
	// 整个函数的err返回值
	var err error
	for {
		// 下方b.ReadSlice返回的错误
		var e error
		frag, e = b.ReadSlice(delim)
		if e == nil { // got final fragment
			// 根据 ReadSlice 的文档: 如果返回的 err!=nil, 则意味着 line 不是以 delim 结束.
			// 相反,如果返回的 err==nil, 则意味着 line 是以 delim 结束
			// 这里说明已经找到了完整的一行,跳出循环
			break
		}
		// 现在, 还没有 got final fragment,也就是还没有找到完整的一行

		// 根据 ReadSlice 的文档: ReadSlice fails with error ErrBufferFull if the buffer fills without a delim.
		if e != ErrBufferFull { // unexpected error
			err = e
			break
		}

		// 现在, e!=nil && e!=ErrBufferFull, 说明b.ReadSlice读取到了数据,但是不是完整的一行
		// 为什么要使用buf进行中转copy,不直接 full = append(full, frag)
		// 注意: ReadSlice 文档中提到: The bytes(返回的slice) stop being valid at the next read.
		// 因此必须将frag拷贝到buf保证数据的有效性
		// 否则,如果直接 full = append(full, frag),则full中的一段内存其有效性得不到保障.
		
		// Make a copy of the buffer.
		buf := make([]byte, len(frag))
		copy(buf, frag)
		full = append(full, buf)
		//  继续下轮for循环,直到找到完整的一行
	}

	// 注意: full 并非是包含所有,最后一次 ReadSlice 的结果还在 frag 变量中

	// Allocate new buffer to hold the full pieces and the fragment.
	// n代表所有有效数据的字节数,包括(full中的数据, 最后一个frag中的数据)
	n := 0
	for i := range full {
		// 加上所有full中的数据长度
		n += len(full[i])
	}
	// 加上最后一个frag的长度
	n += len(frag)

	// Copy full pieces and fragment in.
	// 整个函数最后要返回的[]byte
	buf := make([]byte, n)
	
	// 现在,n重置为0,下方的n的意义是: 标记每轮循环后,下一轮循环应该在buf的什么位置写入
	n = 0
	for i := range full {
		// 循环将full数据copy到buf
		n += copy(buf[n:], full[i])
	}
	// copy最后一个frag
	copy(buf[n:], frag)
	return buf, err
}

// ReadString reads until the first occurrence of delim in the input,
// returning a string containing the data up to and including the delimiter.
// If ReadString encounters an error before finding a delimiter,
// it returns the data read before the error and the error itself (often io.EOF).
// ReadString returns err != nil if and only if the returned data does not end in
// delim.
// For simple uses, a Scanner may be more convenient.
//
// ReadString其实是对ReadBytes的封装
func (b *Reader) ReadString(delim byte) (string, error) {
	bytes, err := b.ReadBytes(delim)
	return string(bytes), err
}

// WriteTo implements io.WriterTo.
<<<<<<< HEAD
//
// 将 b(bufio.Reader) 中的数据读出来写入 w
// 注意: io.WriterTo期望将源数据写完
=======
// This may make multiple calls to the Read method of the underlying Reader.
>>>>>>> 760636d5
func (b *Reader) WriteTo(w io.Writer) (n int64, err error) {
	// b.writeBuf(w)说明:
	// writeBuf writes the Reader's buffer to the writer.
	// writeBuf 将 Reader's buffer 中的数据(b.buf) 写入 w
	n, err = b.writeBuf(w)
	if err != nil {
		// b.writeBuf(w)失败
		return
	}

	// 现在,b.writeBuf(w)成功
	if r, ok := b.rd.(io.WriterTo); ok {
		// 如果b.rd实现了io.WriterTo接口
		// 直接将r写入w,避免经过buffer中转
		// 注意: io.WriterTo期望将源数据写完
		m, err := r.WriteTo(w)
		n += m
		// 整个函数返回
		return n, err
	}

	if w, ok := w.(io.ReaderFrom); ok {
		m, err := w.ReadFrom(b.rd)
		n += m
		return n, err
	}
	// 现在,b.rd没有实现了io.WriterTo接口,w没有实现io.ReaderFrom接口
	// 必须的经过buf进行中转了

	if b.w-b.r < len(b.buf) {
		// b.w-b.r 代表被缓冲下来的数据长度
		// len(b.buf) 代表可以缓冲的最大长度
		// buffer not full, 还能继续向 buffer 中填充数据
		b.fill() // buffer not full
	}

	for b.r < b.w {
		// 在buffer中有可读数据的条件下进行循环
		// b.r < b.w => buffer is not empty
		// 将 buffer 中的数据写入 w
		m, err := b.writeBuf(w)
		n += m
		if err != nil {
			// 出错了,整个函数返回
			return n, err
		}
		// 上面 b.writeBuf(w) 的作用是将 buffer 中的数据写入 w
		// 因此到这里的时候,buffer已经空了,需要调用b.fill填充数据
		b.fill() // buffer is empty
	}

	// 根据io.WriterTo文档: WriteTo writes data to w until there's no more data to write or when an error occurs.
	// 因此,如果遇到io.EOF,不应该当做本函数出错.
	if b.err == io.EOF {
		b.err = nil
	}

	// readErr 返回上次 b.rd.Read 读取时发生的错误(同时会清理 b.err)
	return n, b.readErr()
}

var errNegativeWrite = errors.New("bufio: writer returned negative count from Write")

// writeBuf writes the Reader's buffer to the writer.
//
// writeBuf 将 Reader's buffer 中的数据(b.buf) 写入 w
func (b *Reader) writeBuf(w io.Writer) (int64, error) {
	// io.Writer接口期望将数据写完
	n, err := w.Write(b.buf[b.r:b.w])
	if n < 0 {
		panic(errNegativeWrite)
	}
	b.r += n
	return int64(n), err
}

// buffered output

// Writer implements buffering for an io.Writer object.
// If an error occurs writing to a Writer, no more data will be
// accepted and all subsequent writes, and Flush, will return the error.
// After all data has been written, the client should call the
// Flush method to guarantee all data has been forwarded to
// the underlying io.Writer.
//
// 可以把 bufio.Writer 想象成这样的场景:
// Writer.wr 是操作系统的一个文件句柄,如果每次直接向文件写入数据,会搞得IO过于频繁.
// 因此通过 Writer.buf 进行中转,直到 Writer.buf 满了,或者是调用了 Writer.Flush,
// 缓冲中的数据才会被真正写入Writer.wr.
//
// 也就是
// 数据......Writer.buf.......Wirter.wr
//                    buf满了
//                    或者Flush被调用
//
// buf字段: 中间的缓冲区(数据源 => buf => wr)
// err字段: If an error occurs writing to a Writer, no more data will be accepted and all subsequent writes will return the error.
// n字段: the number of bytes that have been written into the current buffer. 这是当前值, 并非是积累值
// wr字段: the underlying io.Writer
type Writer struct {
	err error
	buf []byte
	n   int
	wr  io.Writer
}

// NewWriterSize returns a new Writer whose buffer has at least the specified
// size. If the argument io.Writer is already a Writer with large enough
// size, it returns the underlying Writer.
//
// 上文总的Writer指bufio.Writer
func NewWriterSize(w io.Writer, size int) *Writer {
	// Is it already a Writer?
	b, ok := w.(*Writer)
	if ok && len(b.buf) >= size {
		// 如果w已经是bufio.Writer,并且w.buf已经满足size的长度,原封不动返回底层的bufio.Writer
		return b
	}
	if size <= 0 {
		size = defaultBufSize
	}
	return &Writer{
		buf: make([]byte, size),
		wr:  w,
	}
}

// NewWriter returns a new Writer whose buffer has the default size.
func NewWriter(w io.Writer) *Writer {
	return NewWriterSize(w, defaultBufSize)
}

// Reset discards any unflushed buffered data, clears any error, and
// resets b to write its output to w.
// 注意: b.buf 仍然没变,还是原来的b.buf,只是b.n有变化.
func (b *Writer) Reset(w io.Writer) {
	b.err = nil
	b.n = 0
	b.wr = w
}

// Flush writes any buffered data to the underlying io.Writer.
//
// 将 buffered data 写入 the underlying io.Writer.
func (b *Writer) Flush() error {
	if b.err != nil {
		// qc: If an error occurs writing to a Writer, no more data will be
		// accepted and all subsequent writes will return the error.
		return b.err
	}
	if b.n == 0 {
		// b.n 说明: the number of bytes that have been written into the current buffer.
		// b.n == 0, 也就是说, 当前 buffer 中没有数据需要 flush,因此直接返回 nil.
		return nil
	}
	// 将buffer中的数据进行实际写入, 0:b.n之间的数据也就是缓冲的数据
	n, err := b.wr.Write(b.buf[0:b.n])
	if n < b.n && err == nil {
		// io.ErrShortWrite: 请求写入x字节的数据,实际写入的数据小于x
		err = io.ErrShortWrite
	}
	if err != nil {
		if n > 0 && n < b.n {
			// 如果 b.wr.Write 写入了字节但是没有 buffer 中的数据多
			// 也就是说, buffer 中的数据只写了一部分到 b.wr 中, 没有全部 flush 掉 buffer 中的数据.
			// 这里使用 copy 将 b.buf 中没有 flush 掉的那部分数据移动到 buffer(b.buf) 的最开始处
			copy(b.buf[0:b.n-n], b.buf[n:b.n])
		}
		// 重设 b.n
		b.n -= n
		// qc:If an error occurs writing to a Writer, no more data will be
		// accepted and all subsequent writes will return the error.
		// 设置b.err,以后即使再次调用本函数,会直接返回b.err(见本函数最开始处)
		b.err = err
		return err
	}
	// 现在,说明 b.wr.Write 成功, 也就是成功地 flush 掉了 buffer 中的数据到 b.wr
	b.n = 0
	return nil
}

// Available returns how many bytes are unused in the buffer.
//
// Available返回buffer还能继续缓冲多少个字节
// 假设 0123456789 是 buffer
//     |||||*****
// 假设 b.n = 4
// 则竖线是buffer的部分,星号是未使用的部分(也就是buffer中还可缓冲的字节数)
func (b *Writer) Available() int { return len(b.buf) - b.n }

// Buffered returns the number of bytes that have been written into the current buffer.
//
// Buffered返回已缓冲多少字节
// b.n: 是当前值, 并非是积累值
func (b *Writer) Buffered() int { return b.n }

// Write writes the contents of p into the buffer.
// It returns the number of bytes written.
// If nn < len(p), it also returns an error explaining
// why the write is short.
//
// 可能会触发flush,也可能不会.
func (b *Writer) Write(p []byte) (nn int, err error) {
	// len(p): 还剩多少字节需要写入; 每轮循环末尾会对p进行reslice, p = p[n:]
	// b.Available(): buffer 中还剩多少字节可供使用 (有多少空间可供缓冲)
	// ------------------------------------------------------
	// len(p) > b.Available(): 可供缓冲的空间不足以存放待写的数据. 一轮 copy 处理不完,需要循环copy
	// b.err == nil : 上一轮写入没有出错
	for len(p) > b.Available() && b.err == nil {
		// n: 本轮for循环写入的字节数
		var n int
		if b.Buffered() == 0 {
			// Large write, empty buffer.
			// Write directly from p to avoid copy.
			// 缓冲中没有数据, 直接使用 b.wr.Write 避免 copy 的二次中转.
			n, b.err = b.wr.Write(p)
		} else {
			// 缓冲中有数据, 写到缓冲中
			n = copy(b.buf[b.n:], p)
			b.n += n
			b.Flush()
		}
		// nn 是函数命名返回值,代表整个函数写入多少字节
		nn += n
		// 重设变量p
		p = p[n:]
	}
	// 到这里,说明: 一轮 copy 可以处理完毕
	if b.err != nil {
		// 上轮 write 出错了
		return nn, b.err
	}
	// 将最后还没有写的数据 copy 到 buffer
	n := copy(b.buf[b.n:], p)
	b.n += n
	nn += n
	return nn, nil
}

// WriteByte writes a single byte.
//
// 方法内部会自动判断buffer是否满了(满了的时候调用flush)
func (b *Writer) WriteByte(c byte) error {
	if b.err != nil {
		return b.err
	}
	if b.Available() <= 0 && b.Flush() != nil {
		// b.Available() <= 0: buffer 满了,没有空间了,应该进行 flush 清理 buffer 了
		// 如果应该清理 buffer 了, 于是去调用 b.flush(), 但是 b.flush() 出错
		return b.err
	}
	// 写入 c 这个 byte 到 buffer
	b.buf[b.n] = c
	b.n++
	return nil
}

// WriteRune writes a single Unicode code point, returning
// the number of bytes written and any error.
//
// 方法内部会自动判断buffer是否满了(满了的时候调用flush)
func (b *Writer) WriteRune(r rune) (size int, err error) {
	if r < utf8.RuneSelf {
		// 如果是单字节字符
		// 由于已经确定了是单字节字符,因此可以安全的用byte(r)进行类型转换
		err = b.WriteByte(byte(r))
		if err != nil {
			// b.WriteByte 出错
			return 0, err
		}
		// b.WriteByte 成功
		return 1, nil
	}
	if b.err != nil {
		// If an error occurs writing to a Writer, no more data will be accepted and all subsequent writes will return the error.
		return 0, b.err
	}
	// 现在,需要处理多字节字符情况
	n := b.Available()
	// utf8.UTFMax: UTFMax=4: 一个UTF8编码的字符最大有4个字节
	if n < utf8.UTFMax {
		// 如果buffer的可用空间不足以容纳一个较长的UTF8编码的字符
		if b.Flush(); b.err != nil {
			return 0, b.err
		}
		// 再次获取buffer的可用空间
		n = b.Available()
		if n < utf8.UTFMax {
			// Can only happen if buffer is silly small.
			// 此情形只可能在 buffer 被设置的变态的小的情况下发生.
			// 仔细看看 WriteString 的源码, 看看为什么这种情况下(n < utf8.UTFMax) 可
			// 以通过 b.WriteString 成功写入
			return b.WriteString(string(r))
		}
	}
	// 现在, buffer 中的空间一定可以容纳一个UTF8编码的字符
	// 将 r 写入 buffer
	size = utf8.EncodeRune(b.buf[b.n:], r)
	b.n += size
	return size, nil
}

// WriteString writes a string.
// It returns the number of bytes written.
// If the count is less than len(s), it also returns an error explaining
// why the write is short.
func (b *Writer) WriteString(s string) (int, error) {
	/** 注意: io 包中定义了一个非导出的 stringWriter interface
	type stringWriter interface {
		WriteString(s string) (n int, err error)
	}
	
	
	并且 io 包中定义了一个导出的 WriteString 函数
	$ go doc io.WriteString
	func WriteString(w Writer, s string) (n int, err error)
	WriteString writes the contents of the string s to w, which accepts a slice
	of bytes. If w implements a WriteString method, it is invoked directly.
	Otherwise, w.Write is called exactly once.
	
	注意: stringWriter interface 和 io.WriteString 函数签名是不同的
	 */

	// nn 是函数返回值, 这里先初始化为 0
	nn := 0
	// len(s) > b.Available(): 待写的字节数 > buffer中可用空间
	for len(s) > b.Available() && b.err == nil {
		// 这个 copy 操作不一定能 copy 完 s
		n := copy(b.buf[b.n:], s)
		// copy调用之后,buffer已经处于满了的状态,需要进行flush,因此,下面会调用flush.
		b.n += n
		nn += n
		// 重新设置 s
		s = s[n:]
		// 将缓冲中的数据flush
		b.Flush()
	}
	if b.err != nil {
		return nn, b.err
	}
	// 进行最后一次 copy
	n := copy(b.buf[b.n:], s)
	b.n += n
	nn += n
	// 此时没有必要进行flush,数据在缓冲中存在,无需落地
	return nn, nil
}

// ReadFrom implements io.ReaderFrom.
//
// go doc io.ReaderFrom
func (b *Writer) ReadFrom(r io.Reader) (n int64, err error) {
	if b.Buffered() == 0 { 
		if w, ok := b.wr.(io.ReaderFrom); ok {
			// 如果缓冲中没已缓冲的数据 && b.wr实现了io.ReaderFrom
			return w.ReadFrom(r)
		}
	}
	// m:下方for循环中每次调用 r.Read 每次返回读取多少字节, 这里仅仅是
	// 声明, 具体赋值是在循环中的每次 r.Read 中赋值的.
	var m int
	for {
		if b.Available() == 0 {
			// 缓冲空间满了,该flush了
			if err1 := b.Flush(); err1 != nil {
				return n, err1
			}
		}
		// 读取次数, 这个 nr 在每次外层 for 中清零(就是此处).
		// 也就是说,代表了在一个外层 for 循环中连续读取多少次没有读到数据.
		nr := 0
		for nr < maxConsecutiveEmptyReads {
			m, err = r.Read(b.buf[b.n:])
			if m != 0 || err != nil {
				// 读到了数据 || 发生错误, 跳出内层循环
				break
			}
			// 现在,没有读取到数据&&没有发生错误
			// 连续未读取到数据的次数
			nr++
		}
		if nr == maxConsecutiveEmptyReads {
			// 循环读取 maxConsecutiveEmptyReads 次后却没有进度
			return n, io.ErrNoProgress
		}
		// 现在, 读取到了数据, 或者是读取过程出现错误
		b.n += m
		// n 是函数的命名返回值
		n += int64(m)
		if err != nil {
			// 出错了, 跳出整个外层 for 循环
			break
		}
	}
	if err == io.EOF {
		// 如果是 io.EOF 错误, 修改为非错
		// 根据 ReadFrom 文档, Any error except io.EOF encountered during the read is also returned.

		// preemptive [pri'emptiv; ,pri:-] adj. 1.优先购买权的；具有优先购买权的 3. 抢先的；先发制人的
		// If we filled the buffer exactly, flush preemptively.
		if b.Available() == 0 {
			// 读取的数据刚好填满缓冲
			err = b.Flush()
		} else {
			err = nil
		}
	}
	return n, err
}

// buffered input and output

// ReadWriter stores pointers to a Reader and a Writer.
// It implements io.ReadWriter.
type ReadWriter struct {
	*Reader
	*Writer
}

// NewReadWriter allocates a new ReadWriter that dispatches to r and w.
func NewReadWriter(r *Reader, w *Writer) *ReadWriter {
	return &ReadWriter{r, w}
}<|MERGE_RESOLUTION|>--- conflicted
+++ resolved
@@ -719,13 +719,10 @@
 }
 
 // WriteTo implements io.WriterTo.
-<<<<<<< HEAD
+// This may make multiple calls to the Read method of the underlying Reader.
 //
 // 将 b(bufio.Reader) 中的数据读出来写入 w
 // 注意: io.WriterTo期望将源数据写完
-=======
-// This may make multiple calls to the Read method of the underlying Reader.
->>>>>>> 760636d5
 func (b *Reader) WriteTo(w io.Writer) (n int64, err error) {
 	// b.writeBuf(w)说明:
 	// writeBuf writes the Reader's buffer to the writer.
